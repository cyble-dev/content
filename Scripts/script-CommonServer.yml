--- conflicted
+++ resolved
@@ -136,7 +136,7 @@
   var tblToMd = tableToMarkdown;
 
   /**
-<<<<<<< HEAD
+
   * Verifies that the given fields exists in the content and verifies its value
   * @param {String} fieldName - the name of the field (dq format)
   * @param {Object} expectedValue - the value to verify
@@ -163,7 +163,9 @@
       }
 
       return value;
-=======
+  }
+  
+  /**
    * Get all properties of objects in array.
    * @param t - Array of elements to get properties
    * @returns {Array} - Array of objects properties
@@ -176,7 +178,6 @@
           }
       });
       return  Object.keys(properties);
->>>>>>> 1cd6ddae
   }
 
   /**
