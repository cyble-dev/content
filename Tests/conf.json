{
    "testTimeout": 120,
    "testInterval": 30,
    "tests": [
        {
<<<<<<< HEAD
            "integrations": {
                "name": "carbonblackprotection",
                "byoi": false
            },
            "playbookID": "Carbon black Protection Rapid IOC Hunting - Test"
=======
            "integrations": "ThreatExchange",
            "playbookID": "extract_indicators_-_generic_-_test",
            "timeout": 240
        },
        {
            "integrations": {
                "name": "activedir",
                "byoi": false
            },
            "playbookID": "account_enrichment_-_generic_test"
>>>>>>> f4b823cd
        },
        {
            "integrations": "FalconHost",
            "playbookID": "crowdstrike_endpoint_enrichment_-_test"
        },
        {
            "integrations": "Cylance Protect",
            "playbookID": "endpoint_enrichment_-_generic_test"
        },
        {
            "playbookID": "ExposeIncidentOwner-Test"
        },
        {
            "integrations": "OpenPhish",
            "playbookID": "email_test"
        },
        {
            "integrations": [],
            "playbookID": "Test CommonServer"
        },
        {
            "integrations": "GoogleSafeBrowsing",
            "playbookID": "Google Safe Browsing Test"
        },
        {
            "integrations": "PostgreSQL",
            "playbookID": "PostgreSQL Test"
        },
        {
            "integrations": "Qualys",
            "playbookID": "Qualys-Test"
        },
        {
            "integrations": {
                "name": "google",
                "byoi": false
            },
            "playbookID": "GsuiteTest"
        },
        {
            "integrations": "OpenPhish",
            "playbookID": "OpenPhish Test Playbook"
        },
        {
            "integrations": "RSA Archer",
            "playbookID": "Archer-Test-Playbook",
            "nightly": true
        },
        {
            "integrations": "ThreatExchange",
            "playbookID": "ThreatExchange-test"
        },
        {
            "integrations": "jira",
            "playbookID": "Jira-Test"
        },
        {
            "integrations": "ThreatConnect",
            "playbookID": "test-ThreatConnect"
        },
        {
            "integrations": "XFE",
            "playbookID": "XFE Test",
            "timeout": 140,
            "nightly": true
        },
        {
            "integrations": "ipinfo",
            "playbookID": "IPInfoTest"
        },
        {
            "integrations": "jira",
            "playbookID": "VerifyHumanReadableFormat"
        },
        {
            "playbookID": "ExtractURL Test"
        },
        {
            "integrations": {
                "name": "carbonblack",
                "byoi": false
            },
            "playbookID": "CB-Response-Test",
            "nightly": true
        },
        {
            "playbookID": "TestCommonPython"
        },
        {
            "playbookID": "TestFileCreateAndUpload"
        },
        {
            "playbookID": "TestIsValueInArray"
        },
        {
            "playbookID": "TestStringReplace"
        },
        {
            "playbookID": "TestHttpPlaybook"
        },
        {
            "integrations": "VxStream",
            "playbookID": "VxStream Test"
        },
        {
            "integrations": "SplunkPy",
            "playbookID": "Splunk-Test"
        },
        {
            "integrations" : "McAfee NSM",
            "playbookID" : "McAfeeNSMTest",
            "timeout" : 400,
            "nightly": true
        },
        {
            "integrations": "McAfee Active Response",
            "playbookID": "McAfee-MAR_Test"
        },
        {
            "integrations": "PhishTank",
            "playbookID": "PhishTank Testing"
        },
        {
            "integrations": "McAfee Web Gateway",
            "playbookID": "McAfeeWebGatewayTest",
            "timeout" : 500
        },
        {
            "integrations": "TCPIPUtils",
            "playbookID": "TCPUtils-Test"
        },
        {
            "integrations": "McAfee Threat Intelligence Exchange",
            "playbookID": "McAfee-TIE Test"
        },
        {
            "integrations": "Tanium",
            "playbookID": "Tanium Demo Playbook",
            "nightly": true,
            "timeout": 1200
        },
        {
            "playbookID": "ProofpointDecodeURL-Test"
        },
        {
            "playbookID": "listExecutedCommands-Test"
        },
        {
            "integrations": "Service Manager",
            "playbookID": "TestHPServiceManager",
            "timeout": 400
        },
        {
            "integrations": "iDefense",
            "playbookID": "iDefenseTest",
            "timeout": 300
        },
        {
            "playbookID": "LanguageDetect-Test"
        },
        {
            "playbookID": "TestWordFileToIOC"
        },
        {
            "integrations": "ArcSight Logger",
            "playbookID": "ArcSight Logger test"
        },
        {
            "integrations": "Forcepoint",
            "playbookID": "forcepoint test",
            "timeout": 500,
            "nightly": true
        },
        {
            "playbookID": "GeneratePassword-Test"
        }
    ],
    "skipped": [
        {
            "integrations": "Cisco Umbrella Investigate",
            "playbookID": "Cisco-Umbrella-Test"
        },
        {
            "integrations": "icebrg",
            "playbookID": "Icebrg Test",
            "timeout" : 500
        },
        {
            "integrations": "Symantec MSS",
            "playbookID": "SymantecMSSTest"
        },
        {
            "integrations": "Joe Security",
            "playbookID": "JoeSecurityTestPlaybook",
            "timeout": 500
        },
        {
            "integrations": "McAfee ESM-v10",
            "playbookID": "McAfeeESMTest",
            "timeout": 500
        },
        {
            "playbookID": "TestParseCSV"
        },
        {
            "integrations": "VMware",
            "playbookID": "VMWare Test"
        }
    ]
}<|MERGE_RESOLUTION|>--- conflicted
+++ resolved
@@ -3,13 +3,13 @@
     "testInterval": 30,
     "tests": [
         {
-<<<<<<< HEAD
             "integrations": {
                 "name": "carbonblackprotection",
                 "byoi": false
             },
             "playbookID": "Carbon black Protection Rapid IOC Hunting - Test"
-=======
+        },
+        {
             "integrations": "ThreatExchange",
             "playbookID": "extract_indicators_-_generic_-_test",
             "timeout": 240
@@ -20,7 +20,6 @@
                 "byoi": false
             },
             "playbookID": "account_enrichment_-_generic_test"
->>>>>>> f4b823cd
         },
         {
             "integrations": "FalconHost",
