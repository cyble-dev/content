--- conflicted
+++ resolved
@@ -164,11 +164,10 @@
             "playbookID": "GeneratePassword-Test"
         },
         {
-<<<<<<< HEAD
             "playbookID": "account_enrichment_-_generic_test"
-=======
+        },
+        {
             "playbookID": "endpoint_enrichment_-_generic_test"
->>>>>>> 3247c14b
         }
     ],
     "skipped": [
