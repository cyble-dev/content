{
    "testTimeout": 120,
    "testInterval": 30,
    "integrations": [
        {
            "name": "GoogleSafeBrowsing",
            "playbookID": "Google Safe Browsing Test"
        },
        {
            "name": "PostgreSQL",
            "playbookID": "PostgreSQL Test"
        },
        {
            "name": "Qualys",
            "playbookID": "Qualys-Test"
        },
        {
            "name": "google",
            "playbookID": "GsuiteTest",
            "byoi": false
        },
        {
            "name": "OpenPhish",
            "playbookID": "OpenPhish Test Playbook"
        },
        {
            "name": "RSA Archer",
            "playbookID": "Archer-Test-Playbook"
        },
        {
            "name": "ThreatExchange",
            "playbookID": "ThreatExchange-test"
        },
        {
            "name": "jira",
            "playbookID": "Jira-Test"
        },
        {
            "name": "ThreatConnect",
            "playbookID": "test-ThreatConnect"
        },
        {
            "name": "XFE",
            "playbookID": "XFE Test",
            "timeout": 140,
            "nightly": true
        },
        {
            "name": "ipinfo",
            "playbookID": "IPInfoTest"
        },
        {
            "name": "jira",
            "playbookID": "VerifyHumanReadableFormat"
        },
        {
            "playbookID": "ExtractURL Test"
        },
        {
            "name": "carbonblack",
            "playbookID": "CB-Response-Test",
            "byoi": false,
            "nightly": true
        },
        {
            "name": "McAfee ESM-v10",
            "playbookID": "McAfeeESMTest",
            "timeout": 500,
            "nightly": true
        },
        {
            "playbookID": "TestCommonPython"            
        },
        {
            "playbookID": "TestFileCreateAndUpload"            
        },
        {
            "playbookID": "TestIsValueInArray"
        },
        {
            "name": "Service Manager",
            "playbookID": "TestHPServiceManager",
            "timeout": 400
        },
        {
            "playbookID": "TestStringReplace"
        },
        {
            "playbookID": "TestHttpPlaybook"
        },
        {
            "name": "VxStream",
            "playbookID": "VxStream Test"
        },
        {
            "name": "SplunkPy",
            "playbookID": "Splunk-Test"
        },
        {
            "name" : "McAfee NSM",
            "playbookID" : "McAfeeNSMTest",
            "timeout" : 400,
            "nightly": true
        },
        {
            "name": "McAfee Active Response",
            "playbookID": "McAfee-MAR_Test"
        },
        {
            "name": "PhishTank",
            "playbookID": "PhishTank Testing"
        },
        {
            "name": "iDefense",
            "playbookID": "iDefenseTest"
        },
        {
<<<<<<< HEAD
            "name": "McAfee Threat Intelligence Exchange",
            "playbookID": "McAfee-TIE Test"
=======
            "playbookID": "ExposeIncidentOwner-Test"
        },
        {
            "name": "TCPIPUtils",
            "playbookID": "TCPUtils-Test"
>>>>>>> 880ebca9
        }
    ],
    "skipped": [
        {
            "name": "Cisco Umbrella Investigate",
            "playbookID": "Cisco-Umbrella-Test"
        }
    ]
}<|MERGE_RESOLUTION|>--- conflicted
+++ resolved
@@ -115,16 +115,15 @@
             "playbookID": "iDefenseTest"
         },
         {
-<<<<<<< HEAD
-            "name": "McAfee Threat Intelligence Exchange",
-            "playbookID": "McAfee-TIE Test"
-=======
             "playbookID": "ExposeIncidentOwner-Test"
         },
         {
             "name": "TCPIPUtils",
             "playbookID": "TCPUtils-Test"
->>>>>>> 880ebca9
+        },
+        {
+            "name": "McAfee Threat Intelligence Exchange",
+            "playbookID": "McAfee-TIE Test"
         }
     ],
     "skipped": [
