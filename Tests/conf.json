{
    "testTimeout": 160,
    "testInterval": 20,
    "tests": [
         {
            "integrations": "SpamhausFeed",
            "playbookID": "Spamhaus_Feed_Test",
            "fromversion": "5.5.0"
        },
        {
            "integrations": "Digital Defense FrontlineVM",
            "playbookID": "Digital Defense FrontlineVM - Scan Asset Not Recently Scanned Test"
        },
        {
            "integrations": "Digital Defense FrontlineVM",
            "playbookID": "Digital Defense FrontlineVM - Test Playbook"
        },
        {
            "integrations": "CSVFeed",
            "playbookID": "CSV_Feed_Test",
            "fromversion": "5.5.0"
        },
        {
            "integrations": "Digital Shadows",
            "playbookID": "Digital Shadows - Test"
        },
        {
            "integrations": "Azure Compute v2",
            "playbookID": "Azure Compute - Test",
            "instance_names": "ms_azure_compute_dev"
        },
        {
            "integrations": "Azure Compute v2",
            "playbookID": "Azure Compute - Test",
            "instance_names": "ms_azure_compute_prod"
        },
        {
            "integrations": "Symantec Data Loss Prevention",
            "playbookID": "Symantec Data Loss Prevention - Test",
            "fromversion": "4.5.0"
        },
        {
            "integrations": "Lockpath KeyLight v2",
            "playbookID": "Keylight v2 - Test"
        },
        {
            "integrations": "Azure Security Center v2",
            "playbookID": "Azure SecurityCenter - Test",
            "instance_names": "ms_azure_sc_prod"
        },
        {
            "integrations": "Azure Security Center v2",
            "playbookID": "Azure SecurityCenter - Test",
            "instance_names": "ms_azure_sc_prod"
        },
        {
            "integrations": "JsonWhoIs",
            "playbookID": "JsonWhoIs-Test"
        },
        {
            "integrations": "MicrosoftGraphMail",
            "playbookID": "MicrosoftGraphMail-Test",
            "instance_names": "ms_graph_mail_dev"
        },
        {
            "integrations": "MicrosoftGraphMail",
            "playbookID": "MicrosoftGraphMail-Test",
            "instance_names": "ms_graph_mail_dev_no_oproxy"
        },
        {
            "integrations": "MicrosoftGraphMail",
            "playbookID": "MicrosoftGraphMail-Test",
            "instance_names": "ms_graph_mail_prod"
        },
        {
            "integrations": "nmap",
            "playbookID": "Nmap - Test",
            "fromversion": "5.0.0"
        },
        {
            "integrations": "AutoFocus V2",
            "playbookID": "Autofocus Query Samples, Sessions and Tags Test Playbook",
            "fromversion": "4.5.0",
            "timeout": 500
        },
        {
            "integrations": "HelloWorld",
            "playbookID": "TestHelloWorld"
        },
        {
            "integrations": "ThreatQ v2",
            "playbookID": "ThreatQ - Test",
            "fromversion": "4.5.0"
        },
        {
            "integrations": "AttackIQFireDrill",
            "playbookID": "AttackIQ - Test"
        },
        {
            "integrations": "PhishLabs IOC EIR",
            "playbookID": "PhishlabsIOC_EIR-Test"
        },
        {
            "integrations": "PhishLabs IOC DRP",
            "playbookID": "PhishlabsIOC_DRP-Test"
        },
        {
            "playbookID": "Create Phishing Classifier V2 ML Test",
            "timeout" : 60000,
            "fromversion": "4.5.0"
        },
        {
            "integrations": "ZeroFox",
            "playbookID": "ZeroFox-Test",
            "fromversion": "4.1.0"
        },
        {
            "integrations": "AlienVault OTX v2",
            "playbookID": "Alienvault_OTX_v2 - Test"
        },
        {
            "integrations": "AWS - SQS",
            "playbookID": "fd93f620-9a2d-4fb6-85d1-151a6a72e46d"
        },
        {
            "integrations": "SlackV2",
            "playbookID": "Slack Test Playbook",
            "timeout" : 2400,
            "fromversion": "5.0.0"
        },
        {
            "integrations": "Cortex XDR - IR",
            "playbookID": "Test XDR Playbook",
            "fromversion": "4.1.0"
        },
        {
            "integrations": "Cloaken",
            "playbookID": "Cloaken-Test"
        },
        {
            "integrations": "Uptycs",
            "playbookID": "TestUptycs"
        },
        {
            "integrations": "ThreatX",
            "playbookID": "ThreatX-test"
        },
        {
            "integrations": "Akamai WAF SIEM",
            "playbookID": "Akamai_WAF_SIEM-Test"
        },
        {
            "integrations": "AlienVault OTX",
            "playbookID": "AlienVaultOTX Test"
        },
        {
            "integrations": "Cofense Triage",
            "playbookID": "Cofense Triage Test"
        },
        {
            "integrations": "Minerva Labs Anti-Evasion Platform",
            "playbookID": "Minerva Test playbook"
        },
        {
            "integrations": "CheckPhish",
            "playbookID": "CheckPhish-Test"
        },
        {
            "integrations": "Symantec Management Center",
            "playbookID": "SymantecMC_TestPlaybook"
        },
        {
            "integrations": "Tufin",
            "playbookID": "Tufin Test"
        },
        {
            "integrations": "Looker",
            "playbookID": "Test-Looker"
        },
        {
            "integrations": "Vertica",
            "playbookID": "Vertica Test"
        },
        {
            "integrations": "Server Message Block (SMB)",
            "playbookID": "SMB test"
        },
        {
            "playbookID": "ConvertFile-Test",
            "fromversion": "4.5.0"
        },
        {
            "playbookID": "TestAwsEC2GetPublicSGRules-Test"
        },
        {
            "playbookID": "TestParseEmailFile-deprecated-script"
        },
        {
            "integrations": "RSA NetWitness Packets and Logs",
            "playbookID": "rsa_packets_and_logs_test"
        },
        {
            "playbookID": "test_similar_incidents"
        },
        {
            "playbookID": "autofocus_test",
            "integrations": "Autofocus"
        },
        {
            "playbookID": "CheckpointFW-test",
            "integrations": "Check Point"
        },
        {
            "playbookID": "RegPathReputationBasicLists_test"
        },
        {
            "playbookID": "EmailDomainSquattingReputation-Test"
        },
        {
            "playbookID": "RandomStringGenerateTest"
        },
        {
            "playbookID": "DocumentationTest",
            "integrations": "ipinfo"
        },
        {
            "playbookID": "playbook-checkEmailAuthenticity-test"
        },
        {
            "playbookID": "HighlightWords_Test"

        },
        {
            "playbookID": "StringContainsArray_test"
        },
        {
            "integrations": "Fidelis Elevate Network",
            "playbookID": "Fidelis-Test"
        },
        {
            "integrations": "AWS - ACM",
            "playbookID": "ACM-Test"
        },
        {
            "integrations": "Thinkst Canary",
            "playbookID": "CanaryTools Test"
        },
        {
            "integrations": "ThreatMiner",
            "playbookID": "ThreatMiner-Test"
        },
        {
            "playbookID": "StixCreator-Test"
        },
        {
            "playbookID": "CompareIncidentsLabels-test-playbook"
        },
        {
            "integrations": "Have I Been Pwned? V2",
            "playbookID": "Pwned v2 test"
        },
        {
            "integrations": "Alexa Rank Indicator",
            "playbookID": "Alexa Test Playbook"
        },
        {
            "playbookID": "UnEscapeURL-Test"
        },
        {
            "playbookID": "UnEscapeIPs-Test"
        },
        {
            "playbookID": "ExtractDomainFromUrlAndEmail-Test"
        },
        {
            "playbookID": "ConvertKeysToTableFieldFormat_Test"
        },
        {
            "integrations": "CVE Search",
            "playbookID": "cveReputation Test"
        },
        {
            "integrations": "HashiCorp Vault",
            "playbookID": "hashicorp_test"
        },
        {
            "integrations": "AWS - Athena - Beta",
            "playbookID": "Beta-Athena-Test"
        },
        {
            "integrations": "BeyondTrust Password Safe",
            "playbookID": "BeyondTrust-Test"
        },
        {
            "integrations": "Dell Secureworks",
            "playbookID": "secureworks_test"
        },
        {
            "integrations": "ServiceNow",
            "playbookID": "servicenow_test_new"
        },
        {
            "integrations": "ExtraHop",
            "playbookID": "ExtraHop-Test"
        },
        {
            "integrations": "ExtraHop v2",
            "playbookID": "ExtraHop_v2-Test"
        },
        {
            "playbookID": "Test CommonServer"
        },
        {
            "integrations": "CIRCL",
            "playbookID": "CirclIntegrationTest"
        },
        {
            "integrations": "MISP V2",
            "playbookID": "MISP V2 Test"
        },
        {
            "playbookID": "test-LinkIncidentsWithRetry"
        },
        {
            "playbookID": "CopyContextToFieldTest"
        },
        {
            "integrations": "OTRS",
            "playbookID": "OTRS Test",
            "fromversion": "4.1.0"
        },
        {
            "integrations": "Attivo Botsink",
            "playbookID": "AttivoBotsinkTest"
        },
        {
            "playbookID": "CreatePhishingClassifierMLTest",
            "timeout": 2400
        },
        {
            "integrations": "Cymon",
            "playbookID": "playbook-Cymon_Test"
        },
        {
            "integrations": "FortiGate",
            "playbookID": "Fortigate Test"
        },
        {
            "playbookID": "FormattedDateToEpochTest"
        },
        {
            "integrations": "SNDBOX",
            "playbookID": "SNDBOX_Test"
        },
        {
            "integrations": "SNDBOX",
            "playbookID": "Detonate File - SNDBOX - Test",
            "timeout": 2400,
            "nightly": true
        },
        {
            "integrations": "VxStream",
            "playbookID": "Detonate File - HybridAnalysis - Test",
            "timeout": 2400
        },
        {
            "playbookID": "WordTokenizeTest"
        },
        {
            "integrations": "Awake Security",
            "playbookID": "awake_security_test_pb"
        },
        {
            "integrations": "Tenable.sc",
            "playbookID": "tenable-sc-test",
            "timeout": 240,
            "nightly": true
        },
        {
            "integrations": "MimecastV2",
            "playbookID": "Mimecast test"
        },
        {
            "playbookID": "CreateEmailHtmlBody_test_pb",
            "fromversion": "4.1.0"
        },
        {
            "playbookID": "ReadPDFFile-Test"
        },
        {
            "playbookID": "ReadPDFFileV2-Test",
            "timeout": 1000
        },
        {
            "playbookID": "JSONtoCSV-Test"
        },
        {
            "integrations": "Panorama",
            "instance_names": "palo_alto_firewall",
            "playbookID": "palo_alto_firewall_test_pb",
            "timeout": 1000,
            "nightly": true
        },
        {
            "integrations": "Panorama",
            "instance_names": "palo_alto_panorama",
            "playbookID": "palo_alto_panorama_test_pb",
            "timeout": 1000,
            "nightly": true
        },
        {
            "integrations": "Panorama",
            "instance_names": "palo_alto_panorama",
            "playbookID": "Panorama Query Logs - Test",
            "timeout": 1000,
            "nightly": true
        },
        {
            "integrations": "Panorama",
            "instance_names": "palo_alto_firewall_9.0",
            "playbookID": "palo_alto_firewall_test_pb",
            "timeout": 1000,
            "nightly": true
        },
        {
            "integrations": "Panorama",
            "instance_names": "palo_alto_panorama_9.0",
            "playbookID": "palo_alto_panorama_test_pb",
            "timeout": 1000,
            "nightly": true
        },
        {
            "integrations": "Tenable.io",
            "playbookID": "Tenable.io test"
        },
        {
            "playbookID": "URLDecode-Test"
        },
        {
            "playbookID": "GetTime-Test"
        },
        {
            "playbookID": "GetTime-ObjectVsStringTest"
        },
        {
            "integrations": "Tenable.io",
            "playbookID": "Tenable.io Scan Test",
            "nightly": true,
            "timeout": 900
        },
        {
            "integrations": "Tenable.sc",
            "playbookID": "tenable-sc-scan-test",
            "nightly": true,
            "timeout": 600
        },
        {
            "integrations": "google-vault",
            "playbookID": "Google-Vault-Generic-Test",
            "nightly": true,
            "timeout": 3600
        },
        {
            "integrations": "google-vault",
            "playbookID": "Google_Vault-Search_And_Display_Results_test",
            "nightly": true,
            "timeout": 3600
        },
        {
            "playbookID": "Luminate-TestPlaybook",
            "integrations": "Luminate"
        },
        {
            "playbookID": "Palo Alto Networks - Malware Remediation Test",
            "integrations": "Palo Alto Minemeld",
            "fromversion": "4.5.0"
        },
        {
            "playbookID": "SumoLogic-Test",
            "integrations": "SumoLogic",
            "fromversion": "4.1.0"
        },
        {
            "playbookID": "ParseEmailFiles-test"
        },
        {
            "playbookID": "PAN-OS - Block IP and URL - External Dynamic List Test",
            "integrations": "palo_alto_networks_pan_os_edl_management",
            "fromversion": "4.0.0"
        },
        {
            "playbookID": "Test_EDL",
            "integrations": "EDL",
            "fromversion": "5.5.0"
        },
        {
            "playbookID": "PAN-OS - Block IP - Custom Block Rule Test",
            "integrations": "Panorama",
            "instance_names": "palo_alto_panorama",
            "fromversion": "4.0.0"
        },
        {
            "playbookID": "PAN-OS - Block IP - Static Address Group Test",
            "integrations": "Panorama",
            "instance_names": "palo_alto_panorama",
            "fromversion": "4.0.0"
        },
        {
            "playbookID": "PAN-OS - Block URL - Custom URL Category Test",
            "integrations": "Panorama",
            "instance_names": "palo_alto_panorama",
            "fromversion": "4.0.0"
        },
        {
            "playbookID": "Endpoint Malware Investigation - Generic - Test",
            "integrations": [
                "Traps",
                "Cylance Protect v2",
                "Demisto REST API"
            ],
            "fromversion": "5.0.0",
            "timeout": 1200
        },
        {
            "playbookID": "ParseExcel-test"
        },
        {
            "playbookID": "Detonate File - No Files test"
        },
        {
            "integrations": [
                "Panorama",
                "Check Point"
            ],
            "instance_names": "palo_alto_firewall",
            "playbookID": "blockip_test_playbook"
        },
        {
            "integrations": "Palo Alto Minemeld",
            "playbookID": "minemeld_test"
        },
        {
            "integrations": "SentinelOne V2",
            "playbookID": "SentinelOne V2 - test"
        },
        {
            "integrations": "InfoArmor VigilanteATI",
            "playbookID": "InfoArmorVigilanteATITest"
        },
        {
            "integrations": "IntSights",
            "instance_names": "intsights_standard_account",
            "playbookID": "IntSights Test",
            "nightly": true,
            "timeout": 500
        },
        {
            "integrations": "IntSights",
            "playbookID": "IntSights Mssp Test",
            "instance_names": "intsights_mssp_account",
            "nightly": true,
            "timeout": 500
        },
        {
            "integrations": "dnstwist",
            "playbookID": "dnstwistTest"
        },
        {
            "integrations": "BitDam",
            "playbookID": "Detonate File - BitDam Test"
        },
        {
            "integrations": "Threat Grid",
            "playbookID": "Test-Detonate URL - ThreatGrid",
            "timeout": 600
        },
        {
            "integrations": "Threat Grid",
            "playbookID": "ThreatGridTest",
            "timeout": 600
        },
        {
            "integrations": [
                "Palo Alto Minemeld",
                "Panorama"
            ],
            "instance_names": "palo_alto_firewall",
            "playbookID": "block_indicators_-_generic_-_test"
        },
        {
            "integrations": "Signal Sciences WAF",
            "playbookID": "SignalSciences-Test"
        },
        {
            "integrations": "RTIR",
            "playbookID": "RTIR Test"
        },
        {
            "integrations": "RedCanary",
            "playbookID": "RedCanaryTest",
            "nightly": true
        },
        {
            "integrations": "Devo",
            "playbookID": "devo_test_playbook",
            "timeout" : 500
        },
        {
            "playbookID": "URL Enrichment - Generic v2 - Test",
            "integrations": [
                "Rasterize",
                "VirusTotal - Private API"
            ],
            "instance_names": "virus_total_private_api_general",
            "timeout": 500
        },
        {
            "playbookID": "CutTransformerTest"
        },
        {
            "integrations": "SCADAfence CNM",
            "playbookID": "SCADAfence_test"
        },
        {
            "integrations": "ProtectWise",
            "playbookID": "Protectwise-Test"
        },
        {
            "integrations": "WhatsMyBrowser",
            "playbookID": "WhatsMyBrowser-Test"
        },
        {

            "integrations": "BigFix",
            "playbookID": "BigFixTest"
        },
        {
            "integrations": "Lastline",
            "playbookID": "Lastline - testplaybook",
            "nightly": true
        },
        {
            "integrations": "epo",
            "playbookID": "Test Playbook McAfee ePO"
        },
        {
            "integrations": "McAfee DXL",
            "playbookID": "McAfee DXL - Test"
        },
        {
            "integrations": "activedir",
            "playbookID": "calculate_severity_-_critical_assets_-_test"
        },
        {
            "playbookID": "TextFromHTML_test_playbook"
        },
        {
            "playbookID": "PortListenCheck-test"
        },
        {
            "integrations": "ThreatExchange",
            "playbookID": "ThreatExchange-test"
        },
        {
            "integrations": "ThreatExchange",
            "playbookID": "extract_indicators_-_generic_-_test",
            "timeout": 240
        },
        {
            "integrations": "Joe Security",
            "playbookID": "JoeSecurityTestPlaybook",
            "timeout": 500,
            "nightly": true
        },
        {
            "integrations": "Joe Security",
            "playbookID": "JoeSecurityTestDetonation",
            "timeout": 2000,
            "nightly": true
        },
        {
            "integrations": "WildFire-v2",
            "playbookID": "Wildfire Test"
        },
        {
            "integrations": "WildFire-v2",
            "playbookID": "Detonate URL - WildFire-v2 - Test"
        },
        {
            "integrations": "GRR",
            "playbookID": "grr_test",
            "nightly": true
        },
        {
            "integrations": "VirusTotal",
            "instance_names": "virus_total_general",
            "playbookID": "virusTotal-test-playbook",
            "timeout": 1400,
            "nightly": true
        },
        {
            "integrations": "VirusTotal",
            "instance_names": "virus_total_preferred_vendors",
            "playbookID": "virusTotaI-test-preferred-vendors",
            "timeout": 1400,
            "nightly": true
        },
        {
            "integrations": "Preempt",
            "playbookID": "Preempt Test"
        },
        {
            "integrations": "Gmail",
            "playbookID": "get_original_email_-_gmail_-_test"
        },
        {
            "integrations": ["Gmail Single User", "Gmail"],
            "playbookID": "Gmail Single User - Test",
            "fromversion": "4.5.0"
        },
        {
            "integrations": "EWS v2",
            "playbookID": "get_original_email_-_ews-_test",
            "instance_names": "ewv2_regular"
        },
        {
            "integrations": ["EWS v2", "EWS Mail Sender"],
            "playbookID": "EWS search-mailbox test",
            "instance_names": "ewv2_regular",
            "timeout": 300
        },
        {
            "integrations": "PagerDuty v2",
            "playbookID": "PagerDuty Test"
        },
        {
            "playbookID": "test_delete_context"
        },
        {
            "playbookID": "DeleteContext-auto-test"
        },
        {
            "playbookID": "GmailTest",
            "integrations": "Gmail"
        },
        {
            "playbookID": "Gmail Convert Html Test",
            "integrations": "Gmail"
        },
        {
            "playbookID": "reputations.json Test",
            "toversion": "5.0.0"
        },
        {
            "playbookID": "Indicators reputation-.json Test",
            "fromversion": "5.5.0"
        },
        {
            "playbookID": "Test IP Indicator Fields",
            "fromversion": "5.0.0"
        },
        {
            "integrations": "Shodan",
            "playbookID": "ShodanTest"
        },
        {
            "playbookID": "dedup_-_generic_-_test"
        },
        {
            "playbookID": "TestDedupIncidentsPlaybook"
        },
        {
            "playbookID": "TestDedupIncidentsByName"
        },
        {
            "integrations": "McAfee Advanced Threat Defense",
            "playbookID": "Test Playbook McAfee ATD",
            "timeout": 700
        },
        {
            "playbookID": "stripChars - Test"
        },
        {
            "integrations": "McAfee Advanced Threat Defense",
            "playbookID": "Test Playbook McAfee ATD Upload File"
        },
        {
            "playbookID": "exporttocsv_script_test"
        },
        {
            "playbookID": "Set - Test"
        },
        {
            "integrations": "Intezer v2",
            "playbookID": "Intezer Testing v2",
            "fromversion": "4.1.0",
            "timeout": 700
        },
        {
            "integrations": "FalconIntel",
            "playbookID": "CrowdStrike Falcon Intel v2"
        },
        {
            "playbookID": "ContextGetters_Test"
        },
        {
            "integrations": [
                "Mail Sender (New)",
                "google"
            ],
            "playbookID": "Mail Sender (New) Test"
        },
        {
            "playbookID": "buildewsquery_test"
        },
        {
            "integrations": "Rapid7 Nexpose",
            "playbookID": "nexpose_test",
            "timeout": 240
        },
        {
            "playbookID": "GetIndicatorDBotScore Test"
        },
        {
            "integrations": "EWS Mail Sender",
            "playbookID": "EWS Mail Sender Test"
        },
        {
            "integrations": [
                "EWS Mail Sender",
                "Rasterize"
            ],
            "playbookID": "EWS Mail Sender Test 2"
        },
        {
            "playbookID": "decodemimeheader_-_test"
        },
        {
            "integrations": "CVE Search",
            "playbookID": "cve_enrichment_-_generic_-_test"
        },
        {
            "playbookID": "test_url_regex"
        },
        {
            "integrations": "Skyformation",
            "playbookID": "TestSkyformation"
        },
        {
            "integrations": "okta",
            "playbookID": "okta_test_playbook",
            "timeout": 240
        },
        {
            "playbookID": "Test filters & transformers scripts"
        },
        {
            "integrations": "Salesforce",
            "playbookID": "SalesforceTestPlaybook"
        },
        {
            "integrations": "McAfee ESM-v10",
            "instance_names": "v10.2.0",
            "playbookID": "McAfeeESMTest",
            "timeout": 500
        },
        {
            "integrations": "McAfee ESM-v10",
            "instance_names": "v10.3.0",
            "playbookID": "McAfeeESMTest",
            "timeout": 500
        },
        {
            "integrations": "McAfee ESM-v10",
            "instance_names": "v11.1.3",
            "playbookID": "McAfeeESMTest",
            "timeout": 500
        },
        {
            "integrations": "GoogleSafeBrowsing",
            "playbookID": "Google Safe Browsing Test",
            "timeout": 240
        },
        {
            "integrations": "EWS v2",
            "playbookID": "EWSv2_empty_attachment_test",
            "instance_names": "ewv2_regular"
        },
        {
            "integrations": "EWS v2",
            "playbookID": "EWS Public Folders Test",
            "instance_names": "ewv2_regular"
        },
        {
            "playbookID": "TestWordFileToIOC",
            "timeout": 300
        },
        {
            "integrations": "Symantec Endpoint Protection V2",
            "playbookID": "SymantecEndpointProtection_Test"
        },
        {
            "integrations": "carbonblackprotection",
            "playbookID": "search_endpoints_by_hash_-_carbon_black_protection_-_test",
            "timeout": 500
        },
        {
            "playbookID": "process_email_-_generic_-_test",
            "integrations": "Rasterize",
            "timeout": 240
        },
        {
            "integrations": "activedir",
            "playbookID": "account_enrichment_-_generic_test"
        },
        {
            "integrations": "FalconHost",
            "playbookID": "search_endpoints_by_hash_-_crowdstrike_-_test",
            "timeout": 500
        },
        {
            "integrations": "FalconHost",
            "playbookID": "CrowdStrike Endpoint Enrichment - Test"
        },
        {
            "integrations": "FalconHost",
            "playbookID": "crowdstrike_falconhost_test"
        },
        {
            "integrations": "CrowdstrikeFalcon",
            "playbookID": "Test - CrowdStrike Falcon",
            "fromversion": "4.1.0"
        },
        {
            "playbookID": "ExposeIncidentOwner-Test"
        },
        {
            "integrations": "PostgreSQL",
            "playbookID": "PostgreSQL Test"
        },
        {
            "integrations": "google",
            "playbookID": "GsuiteTest"
        },
        {
            "integrations": "OpenPhish",
            "playbookID": "OpenPhish Test Playbook"
        },
        {
            "integrations": "RSA Archer",
            "playbookID": "Archer-Test-Playbook",
            "nightly": true
        },
        {
            "integrations": "jira",
            "playbookID": "Jira-Test"
        },
        {
            "integrations": "jira-v2",
            "playbookID": "Jira-v2-Test"
        },
        {
            "integrations": "ipinfo",
            "playbookID": "IPInfoTest"
        },
        {
            "integrations": "jira",
            "playbookID": "VerifyHumanReadableFormat"
        },
        {
            "playbookID": "ExtractURL Test"
        },
        {
            "playbookID": "strings-test"
        },
        {
            "playbookID": "TestCommonPython"
        },
        {
            "playbookID": "TestFileCreateAndUpload"
        },
        {
            "playbookID": "TestIsValueInArray"
        },
        {
            "playbookID": "TestStringReplace"
        },
        {
            "playbookID": "TestHttpPlaybook"
        },
        {
            "integrations": "SplunkPy",
            "playbookID": "Splunk-Test"
        },
        {
            "integrations": "SplunkPy",
            "playbookID": "SplunkPySearch_Test"
        },
        {
            "integrations": "McAfee NSM",
            "playbookID": "McAfeeNSMTest",
            "timeout": 400,
            "nightly": true
        },
        {
            "integrations": "PhishTank",
            "playbookID": "PhishTank Testing"
        },
        {
            "integrations": "McAfee Web Gateway",
            "playbookID": "McAfeeWebGatewayTest",
            "timeout": 500
        },
        {
            "integrations": "TCPIPUtils",
            "playbookID": "TCPUtils-Test"
        },
        {
            "playbookID": "ProofpointDecodeURL-Test",
            "timeout": 300
        },
        {
            "playbookID": "listExecutedCommands-Test"
        },
        {
            "integrations": "AWS - Lambda",
            "playbookID": "AWS-Lambda-Test (Read-Only)"
        },
        {
            "integrations": "Service Manager",
            "playbookID": "TestHPServiceManager",
            "timeout": 400
        },
        {
            "playbookID": "LanguageDetect-Test",
            "timeout": 300
        },
        {
            "integrations": "Forcepoint",
            "playbookID": "forcepoint test",
            "timeout": 500,
            "nightly": true
        },
        {
            "playbookID": "GeneratePassword-Test"
        },
        {
            "playbookID": "ZipFile-Test"
        },
        {
            "playbookID": "ExtractDomainTest"
        },
        {
            "playbookID": "Test-IsMaliciousIndicatorFound",
            "integrations": "VirusTotal",
            "instance_names": "virus_total_general",
            "fromversion": "5.0.0"
        },
        {
            "playbookID": "TestExtractHTMLTables"
        },
        {
            "integrations": "carbonblackliveresponse",
            "playbookID": "CarbonBlackLiveResponseTest",
            "nightly": true
        },
        {
            "playbookID": "TestSafeBreach",
            "integrations": "SafeBreach"
        },
        {
            "integrations": "urlscan.io",
            "playbookID": "urlscan_malicious_Test",
            "timeout": 500
        },
        {
            "integrations": "EWS v2",
            "playbookID": "pyEWS_Test",
            "instance_names": "ewv2_regular"
        },
        {
            "integrations": "EWS v2",
            "playbookID": "pyEWS_Test",
            "instance_names": "ewsv2_separate_process"
        },
        {
            "integrations": "remedy_sr_beta",
            "playbookID": "remedy_sr_test_pb"
        },
        {

            "integrations": "Netskope",
            "playbookID": "Netskope Test"
        },
        {
            "integrations": "Cylance Protect v2",
            "playbookID": "Cylance Protect v2 Test"
        },
        {
            "integrations": "ReversingLabs Titanium Cloud",
            "playbookID": "ReversingLabsTCTest"
        },
        {
            "integrations": "ReversingLabs A1000",
            "playbookID": "ReversingLabsA1000Test"
        },
        {
            "integrations": "Demisto Lock",
            "playbookID": "DemistoLockTest"
        },
        {
            "playbookID": "test-domain-indicator",
            "timeout": 400
        },
        {
            "playbookID": "Cybereason Test",
            "integrations": "Cybereason",
            "timeout": 1200,
            "fromversion": "4.1.0"
        },
        {
            "integrations": "VirusTotal - Private API",
            "instance_names": "virus_total_private_api_general",
            "playbookID": "File Enrichment - Virus Total Private API Test",
            "nightly": true
        },
        {
            "integrations": "VirusTotal - Private API",
            "instance_names": "virus_total_private_api_general",
            "playbookID": "virusTotalPrivateAPI-test-playbook",
            "timeout": 1400,
            "nightly": true
        },
        {
            "integrations": "VirusTotal - Private API",
            "instance_names": "virus_total_private_api_preferred_vendors",
            "playbookID": "virusTotalPrivateAPI-test-preferred-vendors",
            "timeout": 1400,
            "nightly": true
        },
        {
            "integrations": "Cisco Meraki",
            "playbookID": "Cisco-Meraki-Test"
        },
        {
            "integrations": "Windows Defender Advanced Threat Protection",
            "playbookID": "Test - Windows Defender Advanced Threat Protection",
            "instance_names": "windows_defender_atp_dev"
        },
        {
            "integrations": "Windows Defender Advanced Threat Protection",
            "playbookID": "Test - Windows Defender Advanced Threat Protection",
            "instance_names": "windows_defender_atp_prod"
        },
        {
            "integrations": "Tanium",
            "playbookID": "Tanium Test Playbook",
            "nightly": true,
            "timeout": 1200
        },
        {
            "integrations": "Recorded Future",
            "playbookID": "Recorded Future Test",
            "nightly": true
        },
        {
            "integrations": "Microsoft Graph",
            "playbookID": "Microsoft Graph Test",
            "instance_names": "ms_graph_security_dev"
        },
        {
            "integrations": "Microsoft Graph",
            "playbookID": "Microsoft Graph Test",
            "instance_names": "ms_graph_security_prod"
        },
        {
            "integrations": "Microsoft Graph User",
            "playbookID": "Microsoft Graph - Test",
            "instance_names": "ms_graph_user_dev"
        },
        {
            "integrations": "Microsoft Graph User",
            "playbookID": "Microsoft Graph - Test",
            "instance_names": "ms_graph_user_prod"
        },
        {
            "integrations": "Microsoft Graph Groups",
            "playbookID": "Microsoft Graph Groups - Test",
            "instance_names": "ms_graph_groups_dev"
        },
        {
            "integrations": "Microsoft Graph Groups",
            "playbookID": "Microsoft Graph Groups - Test",
            "instance_names": "ms_graph_groups_prod"
        },
                {
            "integrations": "Microsoft Graph Calendar",
            "playbookID": "Microsoft Graph Calendar - Test",
            "instance_names": "ms_graph_calendar_dev"
        },
        {
            "integrations": "Microsoft Graph Calendar",
            "playbookID": "Microsoft Graph Calendar - Test",
            "instance_names": "ms_graph_calendar_prod"
        },
        {
            "integrations": "RedLock",
            "playbookID": "RedLockTest",
            "nightly": true
        },
        {
            "integrations": "Symantec Messaging Gateway",
            "playbookID": "Symantec Messaging Gateway Test"
        },
        {
            "integrations": "ThreatConnect",
            "playbookID": "test-ThreatConnect"
        },
        {
            "integrations": "VxStream",
            "playbookID": "VxStream Test",
            "nightly": true
        },
        {
            "integrations": "Cylance Protect",
            "playbookID": "get_file_sample_by_hash_-_cylance_protect_-_test",
            "timeout": 240
        },
        {
            "integrations": "Cylance Protect",
            "playbookID": "endpoint_enrichment_-_generic_test"
        },
        {
            "integrations": "QRadar",
            "playbookID": "test_Qradar"
        },
        {
            "integrations": "VMware",
            "playbookID": "VMWare Test"
        },
        {
            "integrations": "Anomali ThreatStream",
            "playbookID": "Anomali_ThreatStream_Test"
        },
        {
            "integrations": "Farsight DNSDB",
            "playbookID": "DNSDBTest"
        },
        {
            "integrations": "carbonblack-v2",
            "playbookID": "CarbonBlackResponseTest"
        },
        {
            "integrations": "Cisco Umbrella Investigate",
            "playbookID": "Cisco Umbrella Test"
        },
        {
            "integrations": "icebrg",
            "playbookID": "Icebrg Test",
            "timeout": 500
        },
        {
            "integrations": "Symantec MSS",
            "playbookID": "SymantecMSSTest"
        },
        {
            "integrations": "Remedy AR",
            "playbookID": "Remedy AR Test"
        },
        {
            "integrations": "AWS - IAM",
            "playbookID": "d5cb69b1-c81c-4f27-8a40-3106c0cb2620"
        },
        {
            "integrations": "McAfee Active Response",
            "playbookID": "McAfee-MAR_Test",
            "timeout": 700
        },
        {
            "integrations": "McAfee Threat Intelligence Exchange",
            "playbookID": "McAfee-TIE Test",
            "timeout": 700
        },
        {
            "integrations": "ArcSight Logger",
            "playbookID": "ArcSight Logger test"
        },
        {
            "integrations": "ArcSight ESM v2",
            "playbookID": "ArcSight ESM v2 Test"
        },
        {
            "integrations": "ArcSight ESM v2",
            "playbookID": "test Arcsight - Get events related to the Case"
        },
        {
            "integrations": "XFE",
            "playbookID": "XFE Test",
            "timeout": 140,
            "nightly": true
        },
        {
            "integrations": "McAfee Threat Intelligence Exchange",
            "playbookID": "search_endpoints_by_hash_-_tie_-_test",
            "timeout": 500
        },
        {
            "integrations": "iDefense",
            "playbookID": "iDefenseTest",
            "timeout": 300
        },
        {
            "integrations": "AbuseIPDB",
            "playbookID": "AbuseIPDB Test",
            "nightly": true
        },
        {
            "integrations": "AbuseIPDB",
            "playbookID": "AbuseIPDB PopulateIndicators Test",
            "nightly": true
        },
        {
            "integrations": "jira",
            "playbookID": "JiraCreateIssue-example-test"
        },
        {
            "integrations": "LogRhythm",
            "playbookID": "LogRhythm-Test-Playbook",
            "timeout": 200
        },
        {
            "integrations": "FireEye HX",
            "playbookID": "FireEye HX Test"
        },
        {
            "integrations": "Phish.AI",
            "playbookID": "PhishAi-Test"
        },
        {
            "integrations": "Phish.AI",
            "playbookID": "Test-Detonate URL - Phish.AI"
        },
        {
            "integrations": "Centreon",
            "playbookID": "Centreon-Test-Playbook"
        },
        {
            "playbookID": "ReadFile test"
        },
        {
            "integrations": "TruSTAR",
            "playbookID": "TruSTAR Test"
        },
        {
            "integrations": "AlphaSOC Wisdom",
            "playbookID": "AlphaSOC-Wisdom-Test"
        },
        {
            "integrations": "carbonblack-v2",
            "playbookID": "CBFindIP - Test"
        },
        {
            "integrations": "Jask",
            "playbookID": "Jask_Test",
            "fromversion": "4.1.0"
        },
        {
            "integrations": "Qualys",
            "playbookID": "Qualys-Test"
        },
        {
            "integrations": "Whois",
            "playbookID": "whois_test",
            "fromversion": "4.1.0"
        },
        {
            "integrations": "RSA NetWitness Endpoint",
            "playbookID": "NetWitness Endpoint Test"
        },
        {
            "integrations": "Check Point Sandblast",
            "playbookID": "Sandblast_malicious_test"
        },
        {
            "playbookID": "TestMatchRegex"
        },
        {
            "integrations": "ActiveMQ",
            "playbookID": "ActiveMQ Test"
        },
        {
            "playbookID": "RegexGroups Test"
        },
        {
            "integrations": "Cisco ISE",
            "playbookID": "cisco-ise-test-playbook"
        },
        {
            "integrations": "RSA NetWitness v11.1",
            "playbookID": "RSA NetWitness Test"
        },
        {
            "playbookID": "ExifReadTest"
        },
        {
            "integrations": "Cuckoo Sandbox",
            "playbookID": "CuckooTest",
            "timeout": 700
        },
        {
            "integrations": "VxStream",
            "playbookID": "Test-Detonate URL - Crowdstrike",
            "timeout": 1200
        },
        {
            "playbookID": "Detonate File - Generic Test",
            "timeout": 500
        },
        {
            "integrations": [
                "Lastline",
                "WildFire-v2",
                "SNDBOX",
                "VxStream",
                "McAfee Advanced Threat Defense"
            ],
            "playbookID": "Detonate File - Generic Test",
            "timeout": 2400,
            "nightly": true
        },
        {
            "playbookID": "detonate_file_-_generic_test",
            "toversion": "3.6.0"
        },
        {
            "playbookID": "STIXParserTest"
        },
        {
            "playbookID": "Detonate URL - Generic Test",
            "timeout": 2000,
            "nightly": true,
            "integrations": [
                "McAfee Advanced Threat Defense",
                "VxStream",
                "Lastline"
            ]
        },
        {
            "playbookID": "ReadPDFFile-Test"
        },
        {
            "integrations": [
                "FalconHost",
                "McAfee Threat Intelligence Exchange",
                "carbonblackprotection",
                "carbonblack"
            ],
            "playbookID": "search_endpoints_by_hash_-_generic_-_test",
            "timeout": 500
        },
        {
            "integrations": "Zscaler",
            "playbookID": "Zscaler Test",
            "nightly": true,
            "timeout": 500
        },
        {
            "playbookID": "DemistoUploadFileToIncident Test",
            "integrations": "Demisto REST API"
        },
        {
            "playbookID": "DemistoUploadFile Test",
            "integrations": "Demisto REST API"
        },
        {
            "playbookID": "MaxMind Test",
            "integrations": "MaxMind GeoIP2"

        },
        {
            "playbookID": "Test_Sagemaker",
            "integrations": "AWS Sagemaker"

        },
        {
            "playbookID": "C2sec-Test",
            "integrations": "C2sec irisk",
            "fromversion": "5.0.0"
        },
        {
            "playbookID": "Phishing v2 Test - Attachment",
            "timeout": 1200,
            "nightly": true,
            "integrations": [
                "EWS Mail Sender",
                "Have I Been Pwned? V2",
                "Demisto REST API",
                "Palo Alto Minemeld",
                "Rasterize"
            ]
        },
        {
            "playbookID": "Phishing v2 Test - Inline",
            "timeout": 1200,
            "nightly": true,
            "integrations": [
                "EWS Mail Sender",
                "Have I Been Pwned? V2",
                "Demisto REST API",
                "Palo Alto Minemeld",
                "Rasterize"
            ]
        },
        {
            "integrations": "duo",
            "playbookID": "DUO Test Playbook"
        },
        {
            "playbookID": "SLA Scripts - Test",
            "fromversion": "4.1.0"
        },
        {
            "playbookID": "PcapHTTPExtractor-Test"
        },
        {
            "playbookID": "Ping Test Playbook"
        },
        {
            "playbookID": "Active Directory Test",
            "integrations": "Active Directory Query v2",
            "instance_names": "active_directory_ninja"
        },
        {
            "playbookID": "AD v2 - debug-mode - Test",
            "integrations": "Active Directory Query v2",
            "instance_names": "active_directory_ninja",
            "fromversion": "5.0.0"
        },
        {
            "playbookID": "Docker Hardening Test",
            "_comment": "Not testing on 5.5 yet. Waiting for #20951",
            "fromversion": "5.0.0",
            "toversion": "5.4.9"
        },
        {
            "integrations": "Active Directory Query v2",
            "instance_names": "active_directory_ninja",
            "playbookID": "Active Directory Query V2 configuration with port"
        },
        {
            "integrations": "mysql",
            "playbookID": "MySQL Test"
        },
        {
            "playbookID": "Email Address Enrichment - Generic v2 - Test"
        },
        {
            "playbookID": "Email Address Enrichment - Generic v2.1 - Test",
            "integrations": "Active Directory Query v2",
            "instance_names": "active_directory_ninja"
        },
        {
            "integrations": "Cofense Intelligence",
            "playbookID": "Test - Cofense Intelligence",
            "timeout": 500
        },
        {
            "playbookID": "GDPRContactAuthorities Test"
        },
        {
            "integrations": "Google Resource Manager",
            "playbookID": "GoogleResourceManager-Test",
            "timeout": 500,
            "nightly": true
        },
        {
            "integrations": "SlashNext Phishing Incident Response",
            "playbookID": "SlashNextPhishingIncidentResponse-Test",
            "timeout": 500,
            "nightly": true
        },
        {
            "integrations": "Google Cloud Storage",
            "playbookID": "GCS - Test",
            "timeout": 500,
            "nightly": true
        },
        {
            "playbookID": "Calculate Severity - Generic v2 - Test",
            "integrations": [
                "Palo Alto Minemeld",
                "Active Directory Query v2"
            ],
            "instance_names": "active_directory_ninja",
            "fromversion": "4.5.0"
        },
        {
            "integrations": "Freshdesk",
            "playbookID": "Freshdesk-Test",
            "timeout": 500,
            "nightly": true
        },
        {
            "playbookID": "Autoextract - Test",
            "fromversion": "4.1.0"
        },
        {
            "playbookID": "FilterByList - Test",
            "fromversion": "4.5.0"
        },
            {
            "playbookID": "Impossible Traveler - Test",
            "integrations": [
                "Ipstack",
                "ipinfo",
                "Rasterize",
                "Active Directory Query v2",
                "Demisto REST API"
            ],
            "instance_names": "active_directory_ninja",
            "fromversion": "5.0.0",
            "timeout": 700
        },
        {
            "playbookID": "Active Directory - Get User Manager Details - Test",
            "integrations": "Active Directory Query v2",
            "instance_names": "active_directory_80k",
            "fromversion": "4.5.0"
        },
        {
            "integrations": "Kafka V2",
            "playbookID": "Kafka Test"
        },
        {
            "playbookID": "File Enrichment - Generic v2 - Test",
            "instance_names": "virus_total_private_api_general",
            "integrations": [
                "VirusTotal - Private API",
                "Cylance Protect v2"
            ]
        },
        {
            "integrations": "McAfee Active Response",
            "playbookID": "Endpoint data collection test",
            "timeout": 500
        },
        {
            "playbookID": "Phishing - Core - Test",
            "integrations": [
                "EWS Mail Sender",
                "Demisto REST API",
                "Palo Alto Minemeld",
                "Rasterize"
            ],
            "fromversion": "4.5.0",
            "timeout": 1700
        },
        {
            "integrations": "McAfee Active Response",
            "playbookID": "MAR - Endpoint data collection test",
            "timeout": 500
        },
        {

            "integrations": "DUO Admin",
            "playbookID": "DuoAdmin API test playbook"
        },
        {
            "integrations": "TAXIIFeed",
            "playbookID": "TAXII_Feed_Test",
            "fromversion": "5.5.0"
        },
        {
            "integrations": "Traps",
            "playbookID": "Traps test",
            "timeout": 600
        },
        {
            "playbookID": "TestShowScheduledEntries"
        },
        {
            "playbookID": "Calculate Severity - Standard - Test",
            "integrations": "Palo Alto Minemeld",
            "fromversion": "4.5.0"
        },
        {
            "integrations": "Symantec Advanced Threat Protection",
            "playbookID": "Symantec ATP Test"

        },
        {
            "playbookID": "HTTPListRedirects - Test SSL"
        },
        {
            "playbookID": "HTTPListRedirects Basic Test"
        },
        {
            "playbookID": "CheckDockerImageAvailableTest"
        },
        {
            "playbookID": "ExtractDomainFromEmailTest"
        },
        {
            "playbookID": "Account Enrichment - Generic v2 - Test",
            "integrations": "activedir"
        },
        {
            "playbookID": "Extract Indicators From File - Generic v2 - Test",
            "integrations": "Image OCR",
            "timeout": 300,
            "fromversion": "4.1.0",
            "toversion": "4.4.9"
        },
        {
            "playbookID": "Extract Indicators From File - Generic v2 - Test",
            "integrations": "Image OCR",
            "timeout": 350,
            "fromversion": "4.5.0"
        },
        {
            "playbookID": "Endpoint Enrichment - Generic v2.1 - Test",
            "integrations": [
                "FalconHost",
                "Cylance Protect v2",
                "carbonblack-v2",
                "epo",
                "Active Directory Query v2"
            ],
            "instance_names": "active_directory_ninja"
        },
        {
            "playbookID": "EmailReputationTest",
            "integrations": "Have I Been Pwned? V2"
        },
        {
            "integrations": "Symantec Deepsight Intelligence",
            "playbookID": "Symantec Deepsight Test"
        },
        {
            "playbookID": "ExtractDomainFromEmailTest"
        },
        {
            "playbookID": "PAN OS EDL Management - Test",
            "integrations": "palo_alto_networks_pan_os_edl_management"
        },
        {
            "playbookID": "PAN-OS DAG Configuration Test",
            "integrations": "Panorama",
            "instance_names": "palo_alto_panorama",
            "timeout": 1000
        },
        {
            "playbookID": "PAN-OS Create Or Edit Rule Test",
            "integrations": "Panorama",
            "instance_names": "palo_alto_panorama",
            "timeout": 1000
        },
        {
            "playbookID": "PAN-OS EDL Setup Test",
            "integrations": ["Panorama", "palo_alto_networks_pan_os_edl_management"],
            "instance_names": "palo_alto_panorama",
            "timeout": 1000
        },
        {
            "integrations": "Snowflake",
            "playbookID": "Snowflake-Test"
        },
        {
            "playbookID": "Account Enrichment - Generic v2.1 - Test",
            "integrations": "Active Directory Query v2",
            "instance_names": "active_directory_ninja"
        },
        {
            "integrations": "Cisco Umbrella Investigate",
            "playbookID": "Domain Enrichment - Generic v2 - Test"
        },
        {
            "integrations": "Google BigQuery",
            "playbookID": "Google BigQuery Test"
        },
        {
            "integrations": "Zoom",
            "playbookID": "Zoom_Test"
        },
        {
            "integrations": "Palo Alto Networks Cortex",
            "playbookID": "Palo Alto Networks Cortex Test",
            "fromversion": "4.1.0"
        },
        {
            "playbookID": "IP Enrichment - Generic v2 - Test",
            "integrations": "Threat Crowd",
            "fromversion": "4.1.0"
        },
        {
            "integrations": "Cherwell",
            "playbookID": "Cherwell Example Scripts - test"
        },
        {
            "integrations": "Cherwell",
            "playbookID": "Cherwell - test"
        },
        {
            "integrations": "CarbonBlackProtectionV2",
            "playbookID": "Carbon Black Enterprise Protection V2 Test"
        },
        {
            "integrations": "Active Directory Query v2",
            "instance_names": "active_directory_ninja",
            "playbookID": "Test ADGetUser Fails with no instances 'Active Directory Query' (old version)"
        },
        {
            "integrations": "ANYRUN",
            "playbookID": "ANYRUN-Test"
        },
        {
            "integrations": "ANYRUN",
            "playbookID": "Detonate File - ANYRUN - Test"
        },
        {
            "integrations": "ANYRUN",
            "playbookID": "Detonate URL - ANYRUN - Test"
        },
        {
            "integrations": "Netcraft",
            "playbookID": "Netcraft test"
        },
        {
            "integrations": "EclecticIQ Platform",
            "playbookID": "EclecticIQ Test"
        },
        {
            "playbookID": "FormattingPerformance - Test",
            "fromversion": "5.0.0"
        },
        {
            "integrations": "AWS - EC2",
            "playbookID": "2142f8de-29d5-4288-8426-0db39abe988b"
        },
        {
            "integrations": "AWS - EC2",
            "playbookID": "d66e5f86-e045-403f-819e-5058aa603c32"
        },
        {
            "integrations": "ANYRUN",
            "playbookID": "Detonate File From URL - ANYRUN - Test"
        },
        {
            "integrations": "AWS - CloudWatchLogs",
            "playbookID": "2cddaacb-4e4c-407e-8ef5-d924867b810c"
        },
        {
            "integrations": "AWS - CloudTrail",
            "playbookID": "3da2e31b-f114-4d7f-8702-117f3b498de9"
        },
        {
            "integrations": "carbonblackprotection",
            "playbookID": "67b0f25f-b061-4468-8613-43ab13147173"
        },
        {
            "integrations": "DomainTools",
            "playbookID": "DomainTools-Test"
        },
        {
            "integrations": "Exabeam",
            "playbookID": "Exabeam - Test"
        },
        {
            "integrations": "DomainTools Iris",
            "playbookID": "DomainTools Iris - Test",
            "fromversion": "4.1.0"
        },
        {
            "integrations": "Cisco Spark",
            "playbookID": "efc817d2-6660-4d4f-890d-90513ca1e180"
        },
        {
            "playbookID": "get_file_sample_from_path_-_d2_-_test"
        },
        {
            "integrations": "Remedy On-Demand",
            "playbookID": "Remedy-On-Demand-Test"
        },
        {
            "playbookID": "ssdeepreputationtest"
        },
        {
            "playbookID": "TestIsEmailAddressInternal"
        },
        {
            "integrations": "Google Cloud Compute",
            "playbookID": "GoogleCloudCompute-Test"
        },
        {
            "integrations": "AWS - S3",
            "playbookID": "97393cfc-2fc4-4dfe-8b6e-af64067fc436"
        },
        {
            "integrations": "Image OCR",
            "playbookID": "TestImageOCR"
        },
        {
            "integrations": "fireeye",
            "playbookID": "Detonate File - FireEye AX - Test"
        },
        {
            "integrations": ["Rasterize","Image OCR"],
            "playbookID": "Rasterize Test"
        },
        {
            "integrations": "Rasterize",
            "playbookID": "RasterizeImageTest"
        },
        {
            "integrations": "Ipstack",
            "playbookID": "Ipstack_Test"
        },
        {

            "integrations": "Perch",
            "playbookID": "Perch-Test"
        },
        {
            "integrations": "Forescout",
            "playbookID": "Forescout-Test"
        },
        {
            "integrations": "GitHub",
            "playbookID": "Git_Integration-Test"
        },
        {
            "integrations": "LogRhythmRest",
            "playbookID": "LogRhythm REST test"
        },
        {
            "integrations": "AlienVault USM Anywhere",
            "playbookID": "AlienVaultUSMAnywhereTest"
        },
        {
            "playbookID": "PhishLabsTestPopulateIndicators"
        },
        {
            "integrations": "PhishLabs IOC",
            "playbookID": "PhishLabsIOC TestPlaybook",
            "fromversion": "4.1.0"
        },
        {
            "integrations": "vmray",
            "playbookID": "VMRay-Test"
        },
        {
            "integrations": "PerceptionPoint",
            "playbookID": "PerceptionPoint Test",
            "fromversion": "4.1.0"
        },
        {
            "integrations": "AutoFocus V2",
            "playbookID": "AutoFocus V2 test",
            "fromversion": "5.0.0"
        },
        {
            "playbookID": "Process Email - Generic for Rasterize"
        },
        {
            "playbookID": "Send Investigation Summary Reports - Test",
            "integrations": "EWS Mail Sender",
            "fromversion": "4.1.0"
        },
        {
            "integrations": "Anomali ThreatStream v2",
            "playbookID": "ThreatStream-Test"
        },
        {
            "integrations": "Flashpoint",
            "playbookID": "Flashpoint_event-Test"
        },
        {
            "integrations": "Flashpoint",
            "playbookID": "Flashpoint_forum-Test"
        },
        {
            "integrations": "Flashpoint",
            "playbookID": "Flashpoint_report-Test"
        },
        {
            "integrations": "Flashpoint",
            "playbookID": "Flashpoint_reputation-Test"
        },
        {
            "integrations": "BluecatAddressManager",
            "playbookID": "Bluecat Address Manager test"
        },
        {
            "integrations": "MailListener - POP3 Beta",
            "playbookID": "MailListener-POP3 - Test"
        },
        {
            "playbookID": "sumList - Test"
        },
        {
            "integrations": "VulnDB",
            "playbookID": "Test-VulnDB"
        },
        {
            "integrations": "Shodan_v2",
            "playbookID": "Test-Shodan_v2",
            "timeout": 1000
        },
        {
            "integrations": "Threat Crowd",
            "playbookID": "ThreatCrowd - Test"
        },
        {
            "integrations": "GoogleDocs",
            "playbookID": "GoogleDocs-test"
        },
        {
            "playbookID": "Request Debugging - Test",
            "fromversion": "5.0.0"
        },
        {
            "playbookID": "Test Convert file hash to corresponding hashes",
            "fromversion": "4.5.0",
            "integrations": "VirusTotal",
            "instance_names": "virus_total_general"
        },
        {
            "playbookID": "PANW - Hunting and threat detection by indicator type Test",
            "fromversion": "5.0.0",
            "timeout": 1200,
            "integrations": ["Panorama","Palo Alto Networks Cortex","AutoFocus V2","VirusTotal"],
            "instance_names": ["palo_alto_panorama","virus_total_general"]
        },
        {
            "playbookID": "PAN-OS Query Logs For Indicators Test",
            "fromversion": "4.5.0",
            "timeout": 600,
            "integrations": "Panorama",
            "instance_names": "palo_alto_panorama"
        },
        {
            "integrations": "Hybrid Analysis",
            "playbookID": "HybridAnalysis-Test",
            "timeout": 500,
            "fromversion": "4.1.0"
        },
        {
            "integrations": "Elasticsearch v2",
            "instance_names": "es_v7",
            "playbookID": "Elasticsearch_v2_test"
        },
        {
            "integrations": "Elasticsearch v2",
            "instance_names": "es_v6",
            "playbookID": "Elasticsearch_v2_test-v6"
        },
        {
            "integrations": "IronDefense",
            "playbookID": "IronDefenseTest"
        },
        {
            "integrations": "PolySwarm",
            "playbookID": "PolySwarm-Test"
        },
        {
            "integrations": "Kennav2",
            "playbookID": "Kenna Test"
        },
        {
            "integrations": "SecurityAdvisor",
            "playbookID": "SecurityAdvisor-Test",
            "fromversion": "4.5.0"
        },
        {
            "integrations": "Google Key Management Service",
            "playbookID": "Google-KMS-test"
        },
        {
            "integrations": "SecBI",
            "playbookID": "SecBI - Test"
        },
        {
            "playbookID": "ExtractFQDNFromUrlAndEmail-Test"
        },
        {
          "integrations": "EWS v2",
          "playbookID": "Get EWS Folder Test",
          "fromversion": "4.5.0",
          "instance_names": "ewv2_regular"
        },
        {
          "integrations": "QRadar",
          "playbookID": "QRadar Indicator Hunting Test",
          "timeout": 1200,
          "fromversion": "5.0.0"
        },
        {
            "playbookID": "SetAndHandleEmpty test",
            "fromversion": "4.5.0"
        },
        {
            "integrations": "Tanium v2",
            "playbookID": "Tanium v2 - Test"
        },
        {
          "integrations": "FeedOffice365",
          "playbookID": "Office365_Feed_Test",
          "fromversion": "5.5.0"
        },
        {
            "integrations": "GoogleCloudTranslate",
            "playbookID": "GoogleCloudTranslate-Test"
        },
        {
            "integrations": "Infoblox",
            "playbookID": "Infoblox Test"
        },
        {
            "integrations": "BPA",
            "playbookID": "Test-BPA",
            "fromversion": "4.5.0"
        },
        {
            "playbookID": "GetValuesOfMultipleFIelds Test",
            "fromversion": "4.5.0"
        },
        {
            "integrations": "BPA",
            "playbookID": "Test-BPA_Integration",
            "fromversion": "4.5.0"
        },
        {
<<<<<<< HEAD
            "playbookID": "Indicator Feed - Test",
            "fromversion": "5.5.0"
=======
            "integrations": "PaloAltoNetworks_PrismaCloudCompute",
            "playbookID": "PaloAltoNetworks_PrismaCloudCompute-Test"
>>>>>>> 40496858
        }
    ],
    "skipped_tests": {
        "Test-Detonate URL - Crowdstrike": "Issue 19439",
        "Git_Integration-Test": "Issue 20029",
        "Symantec Data Loss Prevention - Test": "Issue 20134",
        "Extract Indicators From File - Generic v2": "Issue 20143",
        "PAN-OS Create Or Edit Rule Test":"Issue 20037",
        "NetWitness Endpoint Test": "Issue 19878",
        "TestParseEmailHeaders": "Issue 18815",
        "TestUptycs": "Issue 19750",
        "InfoArmorVigilanteATITest": "Test issue 17358",
        "Lastline - testplaybook": "Checking the integration via Generic detonation playbooks, don't want to load the daily quota",
        "ArcSight Logger test": "Issue 19117",
        "TruSTAR Test": "Issue 19777",
        "TestDedupIncidentsByName": "skipped on purpose - this is part of the TestDedupIncidentsPlaybook - no need to execute separately as a test",
        "3da2e31b-f114-4d7f-8702-117f3b498de9": "Issue 19837",
        "d66e5f86-e045-403f-819e-5058aa603c32": "pr 3220",
        "Carbon Black Enterprise Protection V2 Test": "Issue 19838",
        "get_file_sample_from_path_-_d2_-_test": "Issue 19844",
        "Cofense Triage Test": "Creds only works on demo4",
        "Test - Windows Defender Advanced Threat Protection": "Issue - #18552",
        "nexpose_test": "Issue 18694",
        "Recorded Future Test": "Issue 18922",
        "IntSights Mssp Test": "Issue #16351",
        "CheckPhish-Test": "Issue 19188",
        "fd93f620-9a2d-4fb6-85d1-151a6a72e46d": "Issue 19854",
        "PAN-OS DAG Configuration Test": "Issue #19205",
        "DeleteContext-auto-subplaybook-test": "used in DeleteContext-auto-test as sub playbook",
        "Test Playbook TrendMicroDDA": "Issue 16501",
        "ssdeepreputationtest": "Issue #20953"
    },
    "skipped_integrations": {
        "_comment": "~~~ NO INSTANCE ~~~",
        "AWS - IAM": "Issue 21401",
        "FortiGate": "License expired, and not going to get one (issue 14723)",
        "IronDefense": "Test depends on making requests to a non-public API",
        "Attivo Botsink": "no instance, not going to get it",
        "VMware": "no License, and probably not going to get it",
        "AWS Sagemaker": "License expired, and probably not going to get it",
        "Symantec MSS": "No instance, probably not going to get it (issue 15513)",
        "Google Cloud Compute": "Can't test yet",
        "Cymon": "The service was discontinued since April 30th, 2019.",
        "FireEye ETP": "No instance",
        "ProofpointTAP_v2": "No instance",
        "remedy_sr_beta": "No instance",
        "ExtraHop v2": "No instance",
        "Fidelis Elevate Network": "Issue 20735",
        "Minerva Labs Anti-Evasion Platform": "Issue 18835",
        "PolySwarm": "contribution",
        "fireeye": "Issue 19839",
        "DomainTools": "Issue 8298",
        "Remedy On-Demand": "Issue 19835",
        "ProtectWise": "Issue 20486",
        "ThreatMiner": "Issue 20469",
        "DomainTools Iris": "Issue 20433",
        "Check Point": "Issue 18643",
        "Preempt": "Issue 20268",
        "iDefense": "Issue 20095",
        "Joe Security": "Issue 17996",
        "CrowdstrikeFalcon": "Issue 19833",
        "ZeroFox": "Issue 19161",
        "Jask": "Issue 18879",
        "vmray": "Issue 18752",
        "Anomali ThreatStream v2": "Issue 18561",
        "Anomali ThreatStream": "Issue 19182",
        "SCADAfence CNM": "Issue 18376",
        "ArcSight ESM v2": "Issue #18328",
        "AlienVault USM Anywhere": "Issue #18273",
        "Tufin": "Issue 16441",
        "Dell Secureworks": "Instance locally installed on @liorblob PC",
        "MimecastV2": "Issue 14593",
        "Netskope": "instance is down",
        "Farsight DNSDB": "Issue 15512",
        "Service Manager": "Expired license",
        "carbonblackprotection": "License expired",
        "icebrg": "Issue 14312",
        "Freshdesk": "Trial account expired",
        "Threat Grid": "Issue 16197",
        "Kafka V2": "Can not connect to instance from remote",
        "Check Point Sandblast": "Issue 15948",
        "Remedy AR": "getting 'Not Found' in test button",
        "Salesforce": "Issue 15901",
        "Zscaler": "Issue 17784",
        "RedCanary": "License expired",
        "ANYRUN": "No instance",
        "Snowflake": "Looks like account expired, needs looking into",
        "Cisco Spark": "Issue 18940",
        "Phish.AI": "Issue 17291",
        "MaxMind GeoIP2": "Issue 18932.",
        "Exabeam": "Issue 19371",
        "McAfee ESM-v10": "Issue 20225",
        "PaloAltoNetworks_PrismaCloudCompute": "Instance not set up yet",

        "_comment": "~~~ UNSTABLE ~~~",
        "ServiceNow": "Instance goes to hibernate every few hours",
        "Tanium": "issue 15497",
        "Tenable.sc": "unstable instance",


        "_comment": "~~~ OTHER ~~~",
        "EclecticIQ Platform": "Issue 8821",
        "BitDam": "Issue #17247",
        "Zoom": "Issue 19832",
        "Forescout": "Can only be run from within PANW network. Look in keeper for - Demisto in the LAB",
        "HelloWorldSimple": "This is just an example integration - no need for test",
        "Lockpath KeyLight": "Deprecated. No tests.",
        "SafeBreach": "pending rewrite",

        "_comment": "~~~ QUOTA ISSUES ~~~",
        "AWS - Athena - Beta": "Issue 19834",
        "Lastline": "issue 20323",
        "Google Resource Manager": "Cannot create projects because have reached alloted quota.",
        "Looker": "Warehouse 'DEMO_WH' cannot be resumed because resource monitor 'LIMITER' has exceeded its quota."
    },
    "nightly_integrations": [
        "Lastline",
        "TruSTAR",
        "SlackV2"
    ],
    "unmockable_integrations": {
        "Google Key Management Service": "The API requires an SSL secure connection to work.",
        "McAfee ESM-v10": "we have multiple instances with same test playbook, mock recording are per playbook so it keeps failing the playback step",
        "mysql": "Does not use http",
        "SlackV2": "Integration requires SSL",
        "Whois": "Mocks does not support sockets",
        "Panorama": "Exception: Proxy process took to long to go up. https://circleci.com/gh/demisto/content/24826",
        "Image OCR": "Does not perform network traffic",
        "Server Message Block (SMB)": "Does not perform http communication",
        "Active Directory Query v2": "Does not perform http communication",
        "dnstwist": "Does not peform http communication",
        "VxStream": "Issue 15544",
        "PagerDuty v2": "Integration requires SSL",
        "TCPIPUtils": "Integration requires SSL",
        "Luminate": "Integration has no proxy checkbox",
        "Shodan": "Integration has no proxy checkbox",
        "Google BigQuery": "Integration has no proxy checkbox",
        "ReversingLabs A1000": "Checking",
        "Check Point": "Checking",
        "okta": "Test Module failing, suspect it requires SSL",
        "Awake Security": "Checking",
        "ArcSight ESM v2": "Checking",
        "Phish.AI": "Checking",
        "Intezer": "Nightly - Checking",
        "ProtectWise": "Nightly - Checking",
        "google-vault": "Nightly - Checking",
        "RSA Archer": "Nightly - Checking",
        "McAfee NSM": "Nightly - Checking",
        "Forcepoint": "Nightly - Checking",
        "palo_alto_firewall": "Need to check test module",
        "Signal Sciences WAF": "error with certificate",
        "google": "'unsecure' parameter not working",
        "EWS Mail Sender": "Inconsistent test (playback fails, record succeeds)",
        "ReversingLabs Titanium Cloud": "No Unsecure checkbox. proxy trying to connect when disabled.",
        "Anomali ThreatStream": "'proxy' parameter not working",
        "Palo Alto Networks Cortex": "SDK",
        "Recorded Future": "might be dynamic test",
        "AlphaSOC Wisdom": "Test module issue",
        "RedLock": "SSL Issues",
        "Microsoft Graph": "Test direct access to oproxy",
        "MicrosoftGraphMail": "Test direct access to oproxy",
        "Microsoft Graph User": "Test direct access to oproxy",
        "Windows Defender Advanced Threat Protection": "Test direct access to oproxy",
        "Microsoft Graph Groups": "Test direct access to oproxy",
        "SafeBreach": "SSL Issues",
        "FeedOffice365": "SSl Issues. issue: 21181",
        "AWS - CloudWatchLogs": "Issue 20958",
        "Gmail Single User" : "googleclient sdk has time based challenge exchange",
        "Gmail": "googleclient sdk has time based challenge exchange",
        "GoogleCloudTranslate": "google translate sdk does not support proxy",
        "Kennav2": "HTTPSConnectionPool(host='api.kennasecurity.com', port=443), issue:21233"
    }
}<|MERGE_RESOLUTION|>--- conflicted
+++ resolved
@@ -2130,13 +2130,12 @@
             "fromversion": "4.5.0"
         },
         {
-<<<<<<< HEAD
+            "integrations": "PaloAltoNetworks_PrismaCloudCompute",
+            "playbookID": "PaloAltoNetworks_PrismaCloudCompute-Test"
+        },
+        {
             "playbookID": "Indicator Feed - Test",
             "fromversion": "5.5.0"
-=======
-            "integrations": "PaloAltoNetworks_PrismaCloudCompute",
-            "playbookID": "PaloAltoNetworks_PrismaCloudCompute-Test"
->>>>>>> 40496858
         }
     ],
     "skipped_tests": {
