{
    "testTimeout": 120,
    "testInterval": 30,
    "tests": [
        {
<<<<<<< HEAD
            "integrations": [
                "AlienVault OTX",
                "urlscan.io"
            ],
            "playbookID": "url_enrichment_-_generic_test",
            "timeout": 400
=======
            "playbookID": "process_email_-_generic_-_test",
            "timeout": 240
>>>>>>> c4dacdf7
        },
        {
            "integrations": "McAfee Threat Intelligence Exchange",
            "playbookID": "get_file_endpoint_history_-_tie_-_test"
        },
        {
            "integrations": {
                "name": "carbonblack",
                "byoi": false
            },
            "playbookID": "get_file_endpoint_history_-_carbon_black_response_-_test"
        },
        {
            "integrations": [
              "AlienVault OTX",
              {
                "name": "activedir",
                "byoi": false
              }],
            "playbookID": "entity_enrichment_generic_test",
            "timeout": 240
        },
        {
            "integrations":"Cylance Protect",
            "playbookID": "get_file_sample_by_hash_-_cylance_protect_-_test",
            "timeout": 240
        },
        {
            "integrations": {
                "name": "carbonblack",
                "byoi": false
            },
            "playbookID": "get_file_sample_by_hash_-_carbon_black_enterprise_Response_-_test"
        },
        {
            "integrations": "ThreatExchange",
            "playbookID": "extract_indicators_-_generic_-_test",
            "timeout": 240
        },
        {
            "integrations": {
                "name": "activedir",
                "byoi": false
            },
            "playbookID": "account_enrichment_-_generic_test"
        },
        {
            "integrations": {
                "name": "carbonblack",
                "byoi": false
            },
            "playbookID": "block_endpoint_-_carbon_black_response_-_test"
        },
        {
            "integrations": "FalconHost",
            "playbookID": "Get File Endpoint History - CrowdStrike"
        },
        {
            "integrations": "FalconHost",
            "playbookID": "crowdstrike_endpoint_enrichment_-_test"
        },
        {
          "integrations": "AlienVault OTX",
          "playbookID": "ip_enrichment_generic_test"
        },
        {
            "integrations": "Cylance Protect",
            "playbookID": "endpoint_enrichment_-_generic_test"
        },
        {
            "playbookID": "ExposeIncidentOwner-Test"
        },
        {
            "integrations": "OpenPhish",
            "playbookID": "email_test"
        },
        {
            "integrations": [],
            "playbookID": "Test CommonServer"
        },
        {
            "integrations": "GoogleSafeBrowsing",
            "playbookID": "Google Safe Browsing Test"
        },
        {
          "integrations": "AlienVault OTX",
          "playbookID": "domain_enrichment_generic_test"
        },
        {
            "integrations": "PostgreSQL",
            "playbookID": "PostgreSQL Test"
        },
        {
            "integrations": "Qualys",
            "playbookID": "Qualys-Test"
        },
        {
            "integrations": {
                "name": "google",
                "byoi": false
            },
            "playbookID": "GsuiteTest"
        },
        {
            "integrations": "OpenPhish",
            "playbookID": "OpenPhish Test Playbook"
        },
        {
            "integrations": "RSA Archer",
            "playbookID": "Archer-Test-Playbook",
            "nightly": true
        },
        {
            "integrations": "ThreatExchange",
            "playbookID": "ThreatExchange-test"
        },
        {
            "integrations": "jira",
            "playbookID": "Jira-Test"
        },
        {
            "integrations": "ThreatConnect",
            "playbookID": "test-ThreatConnect"
        },
        {
            "integrations": "XFE",
            "playbookID": "XFE Test",
            "timeout": 140,
            "nightly": true
        },
        {
            "integrations": "ipinfo",
            "playbookID": "IPInfoTest"
        },
        {
            "integrations": "jira",
            "playbookID": "VerifyHumanReadableFormat"
        },
        {
            "playbookID": "ExtractURL Test"
        },
        {
            "integrations": {
                "name": "carbonblack",
                "byoi": false
            },
            "playbookID": "CB-Response-Test",
            "nightly": true
        },
        {
            "playbookID": "TestCommonPython"
        },
        {
            "playbookID": "TestFileCreateAndUpload"
        },
        {
            "playbookID": "TestIsValueInArray"
        },
        {
            "playbookID": "TestStringReplace"
        },
        {
            "playbookID": "TestHttpPlaybook"
        },
        {
            "integrations": "VxStream",
            "playbookID": "VxStream Test"
        },
        {
            "integrations": "SplunkPy",
            "playbookID": "Splunk-Test"
        },
        {
            "integrations" : "McAfee NSM",
            "playbookID" : "McAfeeNSMTest",
            "timeout" : 400,
            "nightly": true
        },
        {
            "integrations": "McAfee Active Response",
            "playbookID": "McAfee-MAR_Test"
        },
        {
            "integrations": "PhishTank",
            "playbookID": "PhishTank Testing"
        },
        {
            "integrations": "McAfee Web Gateway",
            "playbookID": "McAfeeWebGatewayTest",
            "timeout" : 500
        },
        {
            "integrations": "TCPIPUtils",
            "playbookID": "TCPUtils-Test"
        },
        {
            "integrations": "McAfee Threat Intelligence Exchange",
            "playbookID": "McAfee-TIE Test"
        },
        {
            "integrations": "Tanium",
            "playbookID": "Tanium Demo Playbook",
            "nightly": true,
            "timeout": 1200
        },
        {
            "playbookID": "ProofpointDecodeURL-Test",
            "timeout": 300,
            "interval": 20
        },
        {
            "playbookID": "listExecutedCommands-Test"
        },
        {
            "integrations": "Service Manager",
            "playbookID": "TestHPServiceManager",
            "timeout": 400
        },
        {
            "integrations": "iDefense",
            "playbookID": "iDefenseTest",
            "timeout": 300
        },
        {
            "playbookID": "LanguageDetect-Test",
            "timeout": 300
        },
        {
            "playbookID": "TestWordFileToIOC",
            "timeout": 300
        },
        {
            "integrations": "ArcSight Logger",
            "playbookID": "ArcSight Logger test"
        },
        {
            "integrations": "Forcepoint",
            "playbookID": "forcepoint test",
            "timeout": 500,
            "nightly": true
        },
        {
            "playbookID": "GeneratePassword-Test"
        }
    ],
    "skipped": [
        {
            "integrations": "Cisco Umbrella Investigate",
            "playbookID": "Cisco-Umbrella-Test"
        },
        {
            "integrations": "icebrg",
            "playbookID": "Icebrg Test",
            "timeout" : 500
        },
        {
            "integrations": "Symantec MSS",
            "playbookID": "SymantecMSSTest"
        },
        {
            "integrations": "Joe Security",
            "playbookID": "JoeSecurityTestPlaybook",
            "timeout": 500
        },
        {
            "integrations": "McAfee ESM-v10",
            "playbookID": "McAfeeESMTest",
            "timeout": 500
        },
        {
            "playbookID": "TestParseCSV"
        },
        {
            "integrations": "VMware",
            "playbookID": "VMWare Test"
        },
        {
            "integrations": [
                "AlienVault OTX",
                "urlscan.io"
            ],
            "playbookID": "url_enrichment_-_generic_test",
            "timeout": 400
        }
    ]
}<|MERGE_RESOLUTION|>--- conflicted
+++ resolved
@@ -3,17 +3,16 @@
     "testInterval": 30,
     "tests": [
         {
-<<<<<<< HEAD
             "integrations": [
                 "AlienVault OTX",
                 "urlscan.io"
             ],
             "playbookID": "url_enrichment_-_generic_test",
             "timeout": 400
-=======
+        },
+        {
             "playbookID": "process_email_-_generic_-_test",
             "timeout": 240
->>>>>>> c4dacdf7
         },
         {
             "integrations": "McAfee Threat Intelligence Exchange",
