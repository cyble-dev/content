--- conflicted
+++ resolved
@@ -1,9 +1,6 @@
 ## [Unreleased]
-<<<<<<< HEAD
 - Added support for successful empty responses (status code 204) in the base client
-=======
-- 
->>>>>>> b9537b4d
+
 
 ## [20.3.3] - 2020-03-18
 Added ***remove_empty_elements*** command.
